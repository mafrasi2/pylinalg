from math import sqrt
from fractions import Fraction
from itertools import count, islice, zip_longest, repeat
import sys

from pprint import pprint

def isPrime(n):
    if n < 2: return False
    return all(n%i for i in islice(count(2), int(sqrt(n)-1)))

def xgcd(a,b):
    """Extended euclidian algorithm"""
    prevx, x = 1, 0
    prevy, y = 0, 1
    while b:
        q = a//b
        x, prevx = prevx - q*x, x
        y, prevy = prevy - q*y, y
        a, b = b, a % b
    return a, prevx, prevy

class Field:
    def from_representant(self, repr):
        raise NotImplementedError()

    def element_to_str(self, ele):
        raise NotImplementedError()

    def get_zero(self):
        raise NotImplementedError()

    def get_one(self):
        raise NotImplementedError()

    def get_inverse(self, ele):
        raise NotImplementedError()

    def get_negative(self, ele):
        raise NotImplementedError()

    def add(self, a, b):
        raise NotImplementedError()

    def mul(self, a, b):
        raise NotImplementedError()

    def eq(self, a, b):
        """Checks a and b for equality"""
        raise NotImplementedError()

    def sub(self, a, b):
        return a + self.get_negative(b)

    def div(self, a, b):
        return a * self.get_inverse(b)


class FieldElement:
    def __init__(self, value, field):
        self.value = value
        self.field = field

    def __repr__(self):
        return self.field.element_to_str(self)

    def __str__(self):
        return self.__repr__()

    def __add__(self, other):
        if isinstance(other, FieldElement) and other.field == self.field:
            return self.field.add(self, other)
        else:
            return self.field.add(self, self.field.from_representant(other))

    def __mul__(self, other):
        if isinstance(other, FieldElement) and other.field == self.field:
            return self.field.mul(self, other)
        else:
            return self.field.mul(self, self.field.from_representant(other))

    def __sub__(self, other):
        if isinstance(other, FieldElement) and other.field == self.field:
            return self.field.sub(self, other)
        else:
            return self.field.sub(self, self.field.from_representant(other))

    def __truediv__(self, other):
        if isinstance(other, FieldElement) and other.field == self.field:
            return self.field.div(self, other)
        else:
            return self.field.div(self, self.field.from_representant(other))

    def __neg__(self):
        return self.field.get_negative(self)

    def __eq__(self, other):
        """Check for equality"""
        if isinstance(other, FieldElement) and other.field == self.field:
            return self.field.eq(self, other)
        else:
            return self.field.eq(self, self.field.from_representant(other))

    def __rmul__(self, other):
        return self.field.mul(self.field.from_representant(other), self)

    def __radd__(self, other):
        if isinstance(other, int) and other == 0:
            # Fixes builtin sum
            return self
        else:
            return self.field.add(self.field.from_representant(other), self)

    def __rsub__(self, other):
        return self.field.sub(self.field.from_representant(other), self)

    def __ne__(self, other):
        """Check for non-equality"""
        result = self.__eq__(other)
        if result is NotImplemented:
            return result
        return not result

class ResidueField(Field):
    def __init__(self, prime, transversal=None):
        if not isPrime(prime):
            raise ValueError("Expected prime, got {}".format(prime))
        self.prime = prime

        if transversal == None:
            transversal = StdTransversal(prime)
        elif transversal.prime != prime:
            raise ValueError("Transversal does not match the specified residue field.")
        self.transversal = transversal

    def from_representant(self, rep):
        if isinstance(rep, int):
            return FieldElement(rep, self)
        elif isinstance(rep, FieldElement) and rep.field == self:
            return rep

    def element_to_str(self, ele):
        return str(self.transversal.get_repr(ele))

    def get_zero(self):
        return FieldElement(0, self)

    def get_one(self):
        return FieldElement(1, self)

    def get_inverse(self, ele):
        if ele.value % self.prime == 0:
            raise ArithmeticError("Inverse of 0 is not defined.")
        else:
            gcd, a, b = xgcd(ele.value % self.prime, self.prime)
            return FieldElement(a, self)

    def get_negative(self, ele):
        return FieldElement((-ele.value) % self.prime, self)

    def add(self, a, b):
        return FieldElement((b.value + a.value) % self.prime, self)

    def mul(self, a, b):
        return FieldElement((b.value * a.value) % self.prime, self)

    def eq(self, a, b):
        return a.field == b.field and a.value % self.prime == b.value % self.prime

class RationalNumbersField(Field):
    def __init__(self, output_as_fraction=True):
        self.output_as_fraction = output_as_fraction

    def from_representant(self, rep):
        """Please don't use floats to prevent any misbehaviour"""
        if isinstance(rep, tuple):
            return FieldElement(Fraction(*rep), self)
        elif isinstance(rep, int):
            return FieldElement(Fraction(rep), self)
        elif isinstance(rep, Fraction):
            return FieldElement(rep, self)
        elif isinstance(rep, FieldElement) and rep.field == self:
            return rep
        return NotImplemented

    def element_to_str(self, ele):
        if self.output_as_fraction:
            return str(ele.value)
        else:
            return str(float(ele.value))

    def get_zero(self):
        return FieldElement(Fraction(0,1), self)

    def get_one(self):
        return FieldElement(Fraction(1,1), self)

    def get_inverse(self, ele):
        return FieldElement(1 / ele.value, self)

    def get_negative(self, ele):
        return FieldElement(-ele.value, self)

    def add(self, a, b):
        return FieldElement(b.value + a.value, self)

    def mul(self, a, b):
        return FieldElement(b.value * a.value, self)

    def eq(self, a, b):
        return a.value == b.value

class MalformedTransversalError(Exception):
    pass

class Transversal:
    def __init__(self, t, prime):
        """Uses the list t of numbers to represent all residue classes"""
        self.prime = prime
        self.t_dict = dict()

        if not isPrime(prime):
            raise ValueError("Expected prime, got {}".format(prime))

        needed = list(range(prime))
        for i in t:
            residue = i % prime
            if residue in self.t_dict:
               raise MalformedTransversalError("Doubled representative.")

            self.t_dict[residue] = i
            needed.remove(residue)

        if len(needed) != 0:
            raise MalformedTransversalError("Representative missing.")

    def get_repr(self, n):
        """Returns the representative of number in this transversal"""
        return self.t_dict[n.value]

class StdTransversal(Transversal):
    """The transversal 0,...,prime - 1
    For example for prime = 5: 0, 1, 2, 3, 4
    """
    def __init__(self, prime):
        self.prime = prime

    def get_repr(self, n):
        return n.value % self.prime

class StdNegTransversal(Transversal):
    """The transversal -prime / 2,...,0,...,prime / 2
    For example for prime = 5: -2, -1, 0, 1, 2
    """
    def __init__(self, prime):
        self.prime = prime

    def get_repr(self, n):
        v = n.value % self.prime
        if v > self.prime // 2:
            return v - self.prime
        else:
            return v


class MalformedMatrixError(Exception):
    pass

class Matrix:
    def __init__(self, m, field):
        self.m = [[cell for cell in row] for row in m]
        self.field = field
        self.width, self.height = self.__process_new_matrix()

    def transpose(self):
        # zip the rows
        transposed = zip(*self.m)
        transposed = [list(c) for c in transposed]
        return Matrix(transposed, self.field)

    def __process_new_matrix(self):
        """Checks consistent width and converts all representatives to field elements"""

        width = None
        for i in range(len(self.m)):
            l = len(self.m[i])
            if width == None:
                width = l
            elif width != l:
                raise MalformedMatrixError("The matrix has multiple row lengths.")

            for j in range(l):
                self.m[i][j] = self.field.from_representant(self.m[i][j])

        return width, len(self.m)

    def copy(self):
        """Returns a new matrix with the same elements"""
        return Matrix([list(row) for row in self.m], self.field)

    def __mul__(self, other):
        """Scalar and matrix multiplication"""
        if isinstance(other, Matrix):
            if self.width != other.height:
                error_msg = "Tried to multiplicate matrices with unfitting dimensions: {} and {}"
                raise ArithmeticError(error_msg.format(self.width, other.height))

            tr_other = other.transpose()

            # the columns of other are the rows of tr_other
            product = [[sum(ele_a * ele_b for ele_a, ele_b in zip(row_a, col_b)) 
                        for col_b in tr_other.m] 
                       for row_a in self.m]
            return Matrix(product, self.field)
<<<<<<< HEAD
        else:
            m = [[cell * other for cell in row] for row in self.m]
            return Matrix(m, self.field)
            
        return NotImplemented
=======
        elif not isinstance(other, FieldElement):
            other = self.field.from_representant(other)
        elif not other.field == self.field:
            return NotImplemented

        m = [[cell * other for cell in row] for row in self.m]
        return Matrix(m, self.field)

    def __rmul__(self, other):
        return self.__mul__(other)
>>>>>>> 866877b8

    def __pow__(self, other):
        if isinstance(other, int):
            if other == 0:
                return identity_matrix(self.field, self.height, self.width)
            elif other > 0:
                factor = self
            elif other < 0:
                factor = self.get_inverse()
                other = -other

            result = factor
            for _ in range(other-1):
                result *= factor

            return result
        return NotImplemented

    def __add__(self, other):
        if isinstance(other, Matrix):
            if self.width != other.width or self.height != other.height:
                error_msg = "Tried to add matrices with unfitting dimensions: {}x{} and {}x{}"
                raise ArithmeticError(error_msg.format(self.height, self.width, other.height, other.width))

            summed = [[ele_a + ele_b for ele_a, ele_b in zip(row_a, row_b)]
                        for row_a, row_b in zip(other.m, self.m)]

            return Matrix(summed, self.field)
        return NotImplemented

    def __sub__(self, other):
        if isinstance(other, Matrix):
            if self.width != other.width or self.height != other.height:
                error_msg = "Tried to subtract matrices with unfitting dimensions: {}x{} and {}x{}"
                raise ArithmeticError(error_msg.format(self.height, self.width, other.height, other.width))

            diff = [[ele_a - ele_b for ele_a, ele_b in zip(row_a, row_b)]
                        for row_a, row_b in zip(other.m, self.m)]

            return Matrix(diff, self.field)
        return NotImplemented

    def __or__(self, other):
        """Concatenates matrices to each other like the following
        /1 1 1\ | /2 2\   /1 1 1 2 2\ 
        |1 1 1| | |2 2| = |1 1 1 2 2|
        \1 1 1/ | \2 2/   \1 1 1 2 2/
        """
        if type(self) is type(other):
            if self.height != other.height:
                error_msg = "Tried to concatenate matrices with different heights: {} and {}"
                raise ArithmeticError(error_msg.format(self.height, other.height))
            new_m = [row_a + row_b for row_a, row_b in zip(self.m, other.m)]
            return Matrix(new_m, self.field)
        return NotImplemented

    def __rmul__(self, other):
        return self.__mul__(other)

    def __radd__(self, other):
        """Fixes builtin sum"""
        if other == 0:
            return self
        return NotImplemented

    def __eq__(self, other):
        if isinstance(other, Matrix):
            return (self.field == other.field and
                   self.height == other.height and
                   self.width == other.width and
                   all(a == b for row_a, row_b in zip(self.m, other.m) 
                              for a, b in zip(row_a, row_b) )
                   )
        return NotImplemented

    def __getitem__(self, pos):
        """Get the element at position (pos_h, pos_w) in the matrix or
        the row/column as new matrix, if one of them is -1
        """
        if isinstance(pos, tuple) and len(pos) == 2:
            (pos_h, pos_w) = pos
            if pos_h >= self.height or pos_w >= self.width or max(pos_h, pos_w) < 0:
                msg = "position ({},{}) is outside of matrix bounds"
                raise IndexError(msg.format(pos_h, pos_w))
            elif pos_h >= 0 and pos_w >= 0:
                return self.m[pos_h][pos_w]
            elif pos_w < 0:
                # return row
                row = [self.m[pos_h]]
                return Matrix(row, self.field)
            else:
                # return column
                col = [[row[pos_w]] for row in self.m]
                return Matrix(col, self.field)
        return NotImplemented

    def __setitem__(self, pos, value):
        """Replace the element at position (pos_h, pos_w) in the matrix or
        replace the specified row/column.
        """
        if len(pos) == 2:
            (pos_h, pos_w) = pos
            if pos_h >= self.height or pos_w >= self.width or max(pos_h, pos_w) < 0:
                raise IndexError("pos is outside of matrix bounds")
            elif pos_h >= 0 and pos_w >= 0:
                self.m[pos_h][pos_w] = self.field.from_representant(value)
            elif pos_w < 0:
                # set row
                if value.width != self.width:
                    raise ValueError("The row doesn't have the same width as the matrix.")
                self.m[pos_h] = [self.field.from_representant(ele) for ele in value.m[0]]
            else:
                # set column
                if value.height != self.height:
                    raise ValueError("The column doesn't have the same height as the matrix.")

                for i in range(self.height):
                    self.m[i][pos_w] = self.field.from_representant(value.m[i][0]) 

        return NotImplemented

    def __str__(self):
        # convert all elements to strings
        str_matrix = [[str(ele) for ele in row] for row in self.m]
        # transpose string matrix
        tr_str_matrix = zip(*str_matrix)
        # find max column width for each column
        max_width = [max(len(ele) for ele in col) for col in tr_str_matrix]
        # join rows to strings, using the individual column widths
        lines = ["[" + ", ".join(ele.rjust(col_width) for ele, col_width in zip(row, max_width)) + "]"
                 for row in str_matrix]

        return "[" + ",\n ".join(lines) + "]"

    def trace(self):
        """Get the product of the diagonal entries"""
        if self.height != self.width:
            msg = "tr is undefined for a {}x{} matrix"
            raise ArithmeticError(msg.format(self.height, self.width))

        tr = self.field.get_one()
        for i in range(self.width):
            tr *= self[i,i]
        return tr

    def to_upper_triangular_matrix(self, normalize=False):
        """Transforms into an upper triangular matrix"""
        zero = self.field.get_zero()
        n = min(self.height, self.width)

        swaps = 0
        for i in range(n):
            # Search for first non-zero in this column
            max_row = i
            for max_row in range(i, n):
                if self[max_row, i] != zero:
                    break
            if max_row != i:
                # swap row i and max_row
                self[i,-1], self[max_row,-1] = self[max_row,-1], self[i,-1]
                swaps += 1

            if self[i,i] != zero:
                # Make all rows below this one 0 in current column
                for k in range(i + 1, self.height):
                    c = -self[k,i]/self[i,i]
                    self[k,i] = 0
                    for j in range(i + 1, self.width):
                        self[k,j] += c * self[i,j]

                if normalize:
                    inv = self.field.get_inverse(self[i,i])
                    self[i,i] = 1
                    for k in range(i + 1, self.width):
                        self[i,k] *= inv

        return swaps

    def to_diagonal_matrix(self, normalize=False):
        """Transforms into a diagonal matrix"""
        self.to_upper_triangular_matrix(normalize=normalize)

        zero = self.field.get_zero()
        n = min(self.height, self.width)

        for i in range(n-1,-1,-1):
            # find first non-zero cell in the current row
            first_nz = i
            for first_nz in range(i, self.width):
                if self[i, first_nz] != zero:
                    break

            if self[i, first_nz] != zero:
                for j in range(i-1,-1,-1):
                    c = -self[j,first_nz]/self[i,first_nz]
                    self[j,first_nz] = 0
                    for k in range(first_nz + 1, self.width):
                        self[j,k] += c * self[i,k]

    def solve(self, x):
        """Solves the equation Ab=x for b"""
        if self.width > self.height:
            raise ArithmeticError("Can't calculate solution for a matrix with width > height")

        tmp = self | x
        tmp.to_upper_triangular_matrix(normalize=False)

        n = tmp.width
        # Solve equation Ax=b for an upper triangular matrix tmp
        for i in range(n-2, -1, -1):
            tmp[i, n-1] = tmp[i,n-1]/tmp[i,i]
            for k in range(i-2, -1, -1):
                tmp[k,n-1] -= tmp[k,i] * tmp[i, n-1]
        return tmp[-1, n-1]

    def get_rank(self):
        """Calculates the rank of this matrix"""
        tmp = self.copy()
        tmp.to_upper_triangular_matrix()

        # Count non-zero rows
        zero = tmp.field.get_zero()
        count = 0
        for row in tmp.m:
            for e in row:
                if e != zero:
                    count += 1
                    break
        return count

    def get_determinant(self):
        """Calculates the determinant of this matrix"""
        if self.width != self.height:
            msg = "The determinant of a {}x{} matrix is undefined"
            raise ArithmeticError(msg.format(self.width, self.height))

        tmp = self.copy()
        swaps = tmp.to_upper_triangular_matrix()

        det = tmp.trace()

        if swaps % 2 != 0:
            return -det
        else:
            return det

    def get_inverse(self):
        """Calculates the inverse of this matrix, if possible"""
        if self.width != self.height:
            msg = "There is no inverse of a {}x{} matrix"
            raise ArithmeticError(msg.format(self.width, self.height))

        # create identity matrix
        id_matrix = identity_matrix(self.field, self.height, self.width)
        tmp = self | id_matrix
        # get the identity matrix to the left
        tmp.to_diagonal_matrix(normalize=True)
        # concatenate all columns on the right
        inv = tmp[-1,self.width]
        for i in range(self.width - 1):
            inv = inv | tmp[-1,i + self.width + 1]

        return inv

def identity_matrix(field, n, m):
    """Creates a identity matrix with height n and width m"""
    one = field.get_one()
    zero = field.get_zero()
    id_matrix = [[one if j == i else zero for j in range(m)] for i in range(n)]
    return Matrix(id_matrix, field)


def input_matrix():
    """Creates a python matrix from command line input"""
    print("Type matrix. Press CTRL-D to end input:")
    text = sys.stdin.read()
    lines = text.split("\n")
    max_width = []
    elements = []
    for i, l in zip(range(len(lines)), lines):
        l = l.split(" ")
        l = [e for e in l if e != ""]
        if len(l) != 0:
            elements.append(l)

            for j, e, old_max in zip_longest(range(max(len(elements[-1]), len(max_width))), 
                                             elements[-1], max_width, fillvalue=0):
                if e != 0:
                    if j >= len(max_width):
                        max_width.append(len(e))
                    else:
                        max_width[j] = max(len(e), old_max)

        
    for i in range(len(elements)):
        elements[i] = [e.rjust(col_width) for e, col_width in zip(elements[i], max_width)]
        elements[i] = "[" + ", ".join(elements[i]) + "]"
    

    return "[" + ",\n ".join(elements) + "]"<|MERGE_RESOLUTION|>--- conflicted
+++ resolved
@@ -312,13 +312,6 @@
                         for col_b in tr_other.m] 
                        for row_a in self.m]
             return Matrix(product, self.field)
-<<<<<<< HEAD
-        else:
-            m = [[cell * other for cell in row] for row in self.m]
-            return Matrix(m, self.field)
-            
-        return NotImplemented
-=======
         elif not isinstance(other, FieldElement):
             other = self.field.from_representant(other)
         elif not other.field == self.field:
@@ -329,7 +322,6 @@
 
     def __rmul__(self, other):
         return self.__mul__(other)
->>>>>>> 866877b8
 
     def __pow__(self, other):
         if isinstance(other, int):
